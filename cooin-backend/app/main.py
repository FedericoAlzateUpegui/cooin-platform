from fastapi import FastAPI, Request, status
from fastapi.middleware.cors import CORSMiddleware
from fastapi.middleware.trustedhost import TrustedHostMiddleware
from fastapi.responses import JSONResponse, FileResponse
from fastapi.exceptions import RequestValidationError
from fastapi.staticfiles import StaticFiles
import logging
import time
import re
<<<<<<< HEAD
# Force reload for CORS configuration
=======
from pathlib import Path
>>>>>>> 4cd3a3b6

from app.core.config import settings
from app.api.v1.api import api_router
from app.core.exceptions import (
    CooinException,
    ValidationError,
    create_error_response,
    format_validation_errors
)
from app.core.rate_limiting import RateLimitMiddleware, get_rate_limiter, cleanup_rate_limiter
from app.core.cache import init_cache, cleanup_cache
from app.services.cache_service import get_app_cache_service
from app.core.security_middleware import (
    SecurityHeadersMiddleware,
    RequestValidationMiddleware,
    APISecurityMiddleware,
    RequestLoggingMiddleware,
    DDoSProtectionMiddleware
)
import asyncio

# Configure logging
logging.basicConfig(
    level=getattr(logging, settings.LOG_LEVEL.upper()),
    format="%(asctime)s - %(name)s - %(levelname)s - %(message)s"
)
logger = logging.getLogger(__name__)


def create_application() -> FastAPI:
    """Create and configure the FastAPI application."""

    app = FastAPI(
        title=settings.PROJECT_NAME,
        version=settings.PROJECT_VERSION,
        description="Cooin - A matching/connection platform with financial elements",
        openapi_url=f"{settings.API_V1_STR}/openapi.json" if settings.DEBUG else None,
        docs_url=f"{settings.API_V1_STR}/docs" if settings.DEBUG else None,
        redoc_url=f"{settings.API_V1_STR}/redoc" if settings.DEBUG else None,
    )

    # CORS middleware - MUST be added first to handle preflight OPTIONS requests
    # For development, allow all origins from trycloudflare.com and localhost
    cors_origins = [str(origin).rstrip('/') for origin in settings.BACKEND_CORS_ORIGINS]
    logger.info(f"CORS origins configured: {cors_origins}")

    app.add_middleware(
        CORSMiddleware,
        allow_origin_regex=r"https://.*\.ngrok-free\.dev|https://.*\.trycloudflare\.com|http://localhost:\d+|http://192\.168\.\d+\.\d+:\d+",
        allow_credentials=True,
        allow_methods=["GET", "POST", "PUT", "DELETE", "PATCH", "OPTIONS"],
        allow_headers=["*"],
        expose_headers=["*"],
    )

    # Environment-aware Security Middleware Stack
    # Security headers (always enabled, adjusted for environment)
    if settings.ENABLE_SECURITY_HEADERS:
        app.add_middleware(SecurityHeadersMiddleware)
        logger.info(f"SecurityHeadersMiddleware enabled (env: {settings.ENVIRONMENT})")

    # Request logging (enabled in all environments, level varies)
    if settings.ENABLE_SECURITY_LOGGING:
        app.add_middleware(RequestLoggingMiddleware)
        logger.info(f"RequestLoggingMiddleware enabled (env: {settings.ENVIRONMENT})")

    # API security (enabled in all environments)
    app.add_middleware(APISecurityMiddleware)
    logger.info(f"APISecurityMiddleware enabled (env: {settings.ENVIRONMENT})")

    # Request validation (enabled in all environments)
    if settings.ENABLE_REQUEST_VALIDATION:
        app.add_middleware(RequestValidationMiddleware)
        logger.info(f"RequestValidationMiddleware enabled (env: {settings.ENVIRONMENT})")

    # DDoS protection (relaxed in development, strict in production)
    if settings.ENABLE_DDOS_PROTECTION:
        app.add_middleware(DDoSProtectionMiddleware)
        logger.info(f"DDoSProtectionMiddleware enabled (env: {settings.ENVIRONMENT})")

    # Rate limiting (relaxed in development, strict in production)
    if settings.ENABLE_RATE_LIMITING:
        app.add_middleware(RateLimitMiddleware)
        logger.info(f"RateLimitMiddleware enabled (env: {settings.ENVIRONMENT})")

    # Trusted Host Middleware (relaxed in development, strict in production)
    if settings.is_production:
        app.add_middleware(
            TrustedHostMiddleware,
            allowed_hosts=["app.cooin.com", "www.cooin.com", "api.cooin.com"]
        )
        logger.info("TrustedHostMiddleware enabled (production mode)")
    elif settings.DEBUG:
        # In development, allow all hosts
        app.add_middleware(TrustedHostMiddleware, allowed_hosts=["*"])
        logger.info("TrustedHostMiddleware enabled (development mode - all hosts allowed)")

    # Add request timing middleware
    @app.middleware("http")
    async def add_process_time_header(request: Request, call_next):
        start_time = time.time()
        response = await call_next(request)
        process_time = time.time() - start_time
        response.headers["X-Process-Time"] = str(process_time)
        return response

    # Custom exception handlers
    @app.exception_handler(CooinException)
    async def cooin_exception_handler(request: Request, exc: CooinException):
        """Handle custom Cooin exceptions with structured responses."""
        response_content = create_error_response(
            error_code=exc.error_code or "UNKNOWN_ERROR",
            detail=exc.detail,
            status_code=exc.status_code,
            extra_data=exc.extra_data
        )
        return JSONResponse(
            status_code=exc.status_code,
            content=response_content
        )

    @app.exception_handler(RequestValidationError)
    async def validation_exception_handler(request: Request, exc: RequestValidationError):
        """Handle Pydantic validation errors with user-friendly messages."""
        formatted_errors = format_validation_errors(exc.errors())
        response_content = create_error_response(
            error_code="VALIDATION_ERROR",
            detail="Please check your input data and try again",
            status_code=422,
            field_errors=formatted_errors
        )
        return JSONResponse(
            status_code=status.HTTP_422_UNPROCESSABLE_ENTITY,
            content=response_content
        )

    @app.exception_handler(500)
    async def internal_server_error_handler(request: Request, exc: Exception):
        """Handle unexpected server errors."""
        logger.error(f"Internal server error: {exc}", exc_info=True)
        response_content = create_error_response(
            error_code="INTERNAL_SERVER_ERROR",
            detail="An unexpected error occurred. Please try again later.",
            status_code=500,
            extra_data={"error_id": str(int(time.time()))}
        )
        return JSONResponse(
            status_code=status.HTTP_500_INTERNAL_SERVER_ERROR,
            content=response_content
        )

    # Include API routes
    app.include_router(api_router, prefix=settings.API_V1_STR)

    return app


# Create the FastAPI app instance
app = create_application()


@app.get("/health")
async def health_check():
    """Health check endpoint."""
    return {
        "status": "healthy",
        "timestamp": time.time(),
        "version": settings.PROJECT_VERSION
    }

@app.get("/api")
async def api_root():
    """API root endpoint - only for /api path."""
    return {
        "message": "Welcome to Cooin API",
        "version": settings.PROJECT_VERSION,
        "status": "healthy",
        "docs_url": f"{settings.API_V1_STR}/docs" if settings.DEBUG else None
    }


# Startup and shutdown events
# Serve frontend static files
frontend_dist = Path(__file__).parent.parent.parent / "cooin-frontend" / "dist"
if frontend_dist.exists():
    # Mount static files for JS bundles
    app.mount("/_expo", StaticFiles(directory=str(frontend_dist / "_expo")), name="expo")
    logger.info(f"Frontend static files mounted from: {frontend_dist}")

    # Serve index.html for all other routes (SPA fallback) - MUST be defined last
    @app.get("/{full_path:path}")
    async def serve_frontend(full_path: str):
        # Don't serve frontend for API routes
        if full_path.startswith("api/"):
            return JSONResponse({"detail": "Not found"}, status_code=404)

        # Serve index.html for root and all other paths
        index_file = frontend_dist / "index.html"
        if index_file.exists():
            return FileResponse(index_file)
        return JSONResponse({"detail": "Frontend not found"}, status_code=404)
else:
    logger.warning(f"Frontend dist folder not found at: {frontend_dist}")


@app.on_event("startup")
async def startup_event():
    """Initialize services on startup."""
    logger.info("Starting up Cooin API...")

    # Initialize cache service (will fall back to in-memory if Redis unavailable)
    try:
        await asyncio.wait_for(init_cache(), timeout=5.0)
        logger.info("Cache service initialized successfully with Redis")
    except asyncio.TimeoutError:
        logger.warning("Cache initialization timed out (5s), using in-memory cache fallback")
    except Exception as e:
        logger.error(f"Cache initialization failed: {e}, using in-memory cache fallback")


@app.on_event("shutdown")
async def shutdown_event():
    """Cleanup services on shutdown."""
    logger.info("Shutting down Cooin API...")

    # Cleanup cache service
    await cleanup_cache()
    logger.info("Cache service cleaned up")


# B<|MERGE_RESOLUTION|>--- conflicted
+++ resolved
@@ -7,11 +7,7 @@
 import logging
 import time
 import re
-<<<<<<< HEAD
-# Force reload for CORS configuration
-=======
 from pathlib import Path
->>>>>>> 4cd3a3b6
 
 from app.core.config import settings
 from app.api.v1.api import api_router
